#![doc = include_str!("../README.md")]
#![allow(clippy::needless_doctest_main)]
<<<<<<< HEAD
//! # Plotlars
//!
//! <p align="center">
//!     <a href="https://crates.io/crates/plotlars"><img alt="Crates.io" src="https://img.shields.io/crates/v/plotlars.svg"></a>
//!     <a href="https://docs.rs/plotlars"><img alt="docs.rs" src="https://img.shields.io/docsrs/plotlars"></a>
//!     <a href="https://github.com/your-repo/plotlars/blob/main/LICENSE"><img alt="License" src="https://img.shields.io/badge/license-MIT-blue.svg"></a>
//! </p>
//!
//!
//! Plotlars is a versatile Rust library that bridges the gap between the powerful Polars data analysis library and Plotly library. It simplifies the process of creating visualizations from data frames, allowing developers to focus on data insights rather than the intricacies of plot creation.
//!
//! ## Motivation
//!
//! The creation of Plotlars was driven by the need to simplify the process of creating complex plots in Rust, particularly when working with the powerful Polars data manipulation library. Generating visualizations often requires extensive boilerplate code and deep knowledge of both the plotting library and the data structure. This complexity can be a significant hurdle, especially for users who need to focus on analyzing and interpreting data rather than wrestling with intricate plotting logic.
//!
//! To illustrate this, consider the following example where a scatter plot is created without Plotlars:
//!
//! **Without Plotlars**
//!
//! ```rust
//! use plotly::{
//!     common::*,
//!     layout::*,
//!     Plot,
//!     Scatter,
//! };
//!
//! use polars::prelude::*;
//!
//! fn main() {
//!     let dataset = LazyCsvReader::new("data/penguins.csv")
//!         .finish().unwrap()
//!         .select([
//!             col("species").cast(
//!                 DataType::Categorical(
//!                     None,
//!                     CategoricalOrdering::default()
//!                 )
//!             ),
//!             col("flipper_length_mm").cast(DataType::Int16),
//!             col("body_mass_g").cast(DataType::Int16),
//!         ])
//!         .collect().unwrap();
//!
//!     let group_column = "species";
//!     let x = "body_mass_g";
//!     let y = "flipper_length_mm";
//!
//!     let groups = dataset
//!         .column(group_column).unwrap()
//!         .unique().unwrap();
//!
//!     let layout = Layout::new()
//!         .title(Title::with_text("Penguin Flipper Length vs Body Mass"))
//!         .x_axis(Axis::new().title(Title::with_text("Body Mass (g)")))
//!         .y_axis(Axis::new().title(Title::with_text("Flipper Length (mm)")))
//!         .legend(Legend::new().title(Title::with_text("Species")));
//!
//!     let mut plot = Plot::new();
//!     plot.set_layout(layout);
//!
//!     for group in groups.iter() {
//!         let group = group.get_str().unwrap();
//!
//!         let data = dataset
//!             .clone()
//!             .lazy()
//!             .filter(col(group_column).eq(lit(group)))
//!             .collect().unwrap();
//!
//!         let x = data
//!             .column(x).unwrap()
//!             .i16().unwrap()
//!             .to_vec();
//!
//!         let y = data
//!             .column(y).unwrap()
//!             .i16().unwrap()
//!             .to_vec();
//!
//!         let trace = Scatter::default()
//!             .x(x)
//!             .y(y)
//!             .name(group)
//!             .mode(Mode::Markers)
//!             .marker(Marker::new().size(10).opacity(0.5));
//!
//!         plot.add_trace(trace);
//!     }
//!
//!     plot.show();
//! }
//! ```
//!
//! In this example, creating a scatter plot involves writing substantial code to manually handle the data and configure the plot, including grouping the data by category and setting up the plot layout.
//!
//! **With Plotlars**
//!
//! Now, compare that to the same plot created using Plotlars:
//!
//! ```rust
//! use plotlars::{
//!     ScatterPlot,
//!     Plot,
//!     Text,
//! };
//!
//! use polars::prelude::*;
//!
//! fn main() {
//!     let dataset = LazyCsvReader::new("data/penguins.csv")
//!         .finish().unwrap()
//!         .select([
//!             col("species").cast(
//!                 DataType::Categorical(
//!                     None,
//!                     CategoricalOrdering::default()
//!                 )
//!             ),
//!             col("flipper_length_mm").cast(DataType::Int16),
//!             col("body_mass_g").cast(DataType::Int16),
//!         ])
//!         .collect().unwrap();
//!
//!     ScatterPlot::builder()
//!         .data(&dataset)
//!         .x("body_mass_g")
//!         .y("flipper_length_mm")
//!         .group("species")
//!         .size(10)
//!         .opacity(0.5)
//!         .plot_title(Text::from("Penguin Flipper Length vs Body Mass"))
//!         .x_title(Text::from("Body Mass (g)"))
//!         .y_title(Text::from("Flipper Length (mm)"))
//!         .legend_title(Text::from("Species"))
//!         .build()
//!         .plot();
//! }
//! ```
//!
//! This is the output:
//!
//! ![Plot example](https://imgur.com/PkQ9fsc.png)
//!
//! With Plotlars, the same scatter plot is created with significantly less code. The library abstracts away the complexities of dealing with individual plot components and allows the user to specify high-level plot characteristics. This streamlined approach not only saves time but also reduces the potential for errors and makes the code more readable and maintainable.
//!
//! ## Installation
//!
//! ```bash
//! cargo add plotlars
//! ```
//!
//! ## Features
//!
//! - Seamless Integration with Polars: Leverage the power of Polars for efficient data manipulation and analysis.
//! - Support for Multiple Plot Types: Easily create bar, line, scatter, and other plot types.
//! - Customization: Modify plot appearance with an intuitive API.
//!
//! ## License
//!
//! This project is licensed under the MIT License. See the LICENSE.txt file for details.
//!
//! ## Acknowledgements
//!
//! - [Polars](https://github.com/pola-rs/polars): For providing a fast and efficient data manipulation library.
//! - [Plotly](https://github.com/plotly/plotly.rs): For the inspiration and ideas behind visualization libraries.
//! - Rust Community: For the support and development of an amazing programming language.
=======
>>>>>>> 1fb44cf9

#[macro_use]
mod macros;

mod aesthetics;
mod colors;
mod texts;
mod traces;
mod traits;

pub use crate::aesthetics::line::LineType;
pub use crate::colors::Rgb;
pub use crate::texts::Text;
pub use crate::traces::barplot::{HorizontalBarPlot, VerticalBarPlot};
pub use crate::traces::boxplot::{HorizontalBoxPlot, VerticalBoxPlot};
pub use crate::traces::histogram::Histogram;
pub use crate::traces::lineplot::LinePlot;
pub use crate::traces::scatterplot::ScatterPlot;
pub use crate::traces::timeseriesplot::TimeSeriesPlot;
pub use crate::traits::plot::Plot;<|MERGE_RESOLUTION|>--- conflicted
+++ resolved
@@ -1,175 +1,5 @@
 #![doc = include_str!("../README.md")]
 #![allow(clippy::needless_doctest_main)]
-<<<<<<< HEAD
-//! # Plotlars
-//!
-//! <p align="center">
-//!     <a href="https://crates.io/crates/plotlars"><img alt="Crates.io" src="https://img.shields.io/crates/v/plotlars.svg"></a>
-//!     <a href="https://docs.rs/plotlars"><img alt="docs.rs" src="https://img.shields.io/docsrs/plotlars"></a>
-//!     <a href="https://github.com/your-repo/plotlars/blob/main/LICENSE"><img alt="License" src="https://img.shields.io/badge/license-MIT-blue.svg"></a>
-//! </p>
-//!
-//!
-//! Plotlars is a versatile Rust library that bridges the gap between the powerful Polars data analysis library and Plotly library. It simplifies the process of creating visualizations from data frames, allowing developers to focus on data insights rather than the intricacies of plot creation.
-//!
-//! ## Motivation
-//!
-//! The creation of Plotlars was driven by the need to simplify the process of creating complex plots in Rust, particularly when working with the powerful Polars data manipulation library. Generating visualizations often requires extensive boilerplate code and deep knowledge of both the plotting library and the data structure. This complexity can be a significant hurdle, especially for users who need to focus on analyzing and interpreting data rather than wrestling with intricate plotting logic.
-//!
-//! To illustrate this, consider the following example where a scatter plot is created without Plotlars:
-//!
-//! **Without Plotlars**
-//!
-//! ```rust
-//! use plotly::{
-//!     common::*,
-//!     layout::*,
-//!     Plot,
-//!     Scatter,
-//! };
-//!
-//! use polars::prelude::*;
-//!
-//! fn main() {
-//!     let dataset = LazyCsvReader::new("data/penguins.csv")
-//!         .finish().unwrap()
-//!         .select([
-//!             col("species").cast(
-//!                 DataType::Categorical(
-//!                     None,
-//!                     CategoricalOrdering::default()
-//!                 )
-//!             ),
-//!             col("flipper_length_mm").cast(DataType::Int16),
-//!             col("body_mass_g").cast(DataType::Int16),
-//!         ])
-//!         .collect().unwrap();
-//!
-//!     let group_column = "species";
-//!     let x = "body_mass_g";
-//!     let y = "flipper_length_mm";
-//!
-//!     let groups = dataset
-//!         .column(group_column).unwrap()
-//!         .unique().unwrap();
-//!
-//!     let layout = Layout::new()
-//!         .title(Title::with_text("Penguin Flipper Length vs Body Mass"))
-//!         .x_axis(Axis::new().title(Title::with_text("Body Mass (g)")))
-//!         .y_axis(Axis::new().title(Title::with_text("Flipper Length (mm)")))
-//!         .legend(Legend::new().title(Title::with_text("Species")));
-//!
-//!     let mut plot = Plot::new();
-//!     plot.set_layout(layout);
-//!
-//!     for group in groups.iter() {
-//!         let group = group.get_str().unwrap();
-//!
-//!         let data = dataset
-//!             .clone()
-//!             .lazy()
-//!             .filter(col(group_column).eq(lit(group)))
-//!             .collect().unwrap();
-//!
-//!         let x = data
-//!             .column(x).unwrap()
-//!             .i16().unwrap()
-//!             .to_vec();
-//!
-//!         let y = data
-//!             .column(y).unwrap()
-//!             .i16().unwrap()
-//!             .to_vec();
-//!
-//!         let trace = Scatter::default()
-//!             .x(x)
-//!             .y(y)
-//!             .name(group)
-//!             .mode(Mode::Markers)
-//!             .marker(Marker::new().size(10).opacity(0.5));
-//!
-//!         plot.add_trace(trace);
-//!     }
-//!
-//!     plot.show();
-//! }
-//! ```
-//!
-//! In this example, creating a scatter plot involves writing substantial code to manually handle the data and configure the plot, including grouping the data by category and setting up the plot layout.
-//!
-//! **With Plotlars**
-//!
-//! Now, compare that to the same plot created using Plotlars:
-//!
-//! ```rust
-//! use plotlars::{
-//!     ScatterPlot,
-//!     Plot,
-//!     Text,
-//! };
-//!
-//! use polars::prelude::*;
-//!
-//! fn main() {
-//!     let dataset = LazyCsvReader::new("data/penguins.csv")
-//!         .finish().unwrap()
-//!         .select([
-//!             col("species").cast(
-//!                 DataType::Categorical(
-//!                     None,
-//!                     CategoricalOrdering::default()
-//!                 )
-//!             ),
-//!             col("flipper_length_mm").cast(DataType::Int16),
-//!             col("body_mass_g").cast(DataType::Int16),
-//!         ])
-//!         .collect().unwrap();
-//!
-//!     ScatterPlot::builder()
-//!         .data(&dataset)
-//!         .x("body_mass_g")
-//!         .y("flipper_length_mm")
-//!         .group("species")
-//!         .size(10)
-//!         .opacity(0.5)
-//!         .plot_title(Text::from("Penguin Flipper Length vs Body Mass"))
-//!         .x_title(Text::from("Body Mass (g)"))
-//!         .y_title(Text::from("Flipper Length (mm)"))
-//!         .legend_title(Text::from("Species"))
-//!         .build()
-//!         .plot();
-//! }
-//! ```
-//!
-//! This is the output:
-//!
-//! ![Plot example](https://imgur.com/PkQ9fsc.png)
-//!
-//! With Plotlars, the same scatter plot is created with significantly less code. The library abstracts away the complexities of dealing with individual plot components and allows the user to specify high-level plot characteristics. This streamlined approach not only saves time but also reduces the potential for errors and makes the code more readable and maintainable.
-//!
-//! ## Installation
-//!
-//! ```bash
-//! cargo add plotlars
-//! ```
-//!
-//! ## Features
-//!
-//! - Seamless Integration with Polars: Leverage the power of Polars for efficient data manipulation and analysis.
-//! - Support for Multiple Plot Types: Easily create bar, line, scatter, and other plot types.
-//! - Customization: Modify plot appearance with an intuitive API.
-//!
-//! ## License
-//!
-//! This project is licensed under the MIT License. See the LICENSE.txt file for details.
-//!
-//! ## Acknowledgements
-//!
-//! - [Polars](https://github.com/pola-rs/polars): For providing a fast and efficient data manipulation library.
-//! - [Plotly](https://github.com/plotly/plotly.rs): For the inspiration and ideas behind visualization libraries.
-//! - Rust Community: For the support and development of an amazing programming language.
-=======
->>>>>>> 1fb44cf9
 
 #[macro_use]
 mod macros;
